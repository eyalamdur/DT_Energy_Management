from evaluate.evaluate_DT import evaluate_DT
from evaluate.evaluate_PPO import evaluate_PPO
import models.ppo.train_ppo as ppo
import models.td3.train_td3 as td3
from decision_transformer.decision_transformer import DecisionTransformer
import utils
import torch
import gymnasium as gym
import os


<<<<<<< HEAD
def evaluate_models(stats_file, date, env: gym.Env, dt_model_names, dt_models, rl_model_names, rl_models, num_episodes: int = 10,
                    max_episode_length: int = 1000):
    os.makedirs(f"code/evaluate/stats/{date}/DT", exist_ok=True)
    os.makedirs(f"code/evaluate/stats/{date}/RL", exist_ok=True)

    stats_file.write("*************************************\n")
    stats_file.write(f"max episode length: {max_episode_length}, episodes: {num_episodes}\n")

    stats_file.write("EVALUATE DT:\n")
    for dt_model in dt_model_names:
        print(dt_model)
        with open(f"code/evaluate/stats/{date}/DT/{dt_model}.txt", "a") as model_file:
            dt_mean = evaluate_DT(model_file, env, dt_models[dt_model], num_episodes, max_episode_length)
        stats_file.write(f"{dt_model} mean: {dt_mean:.3f}\n")

    stats_file.write("EVALUATE RL:\n")
    for rl_model in rl_model_names:
        print(rl_model)
        with open(f"code/evaluate/stats/{date}/RL/{rl_model}.txt", "a") as model_file:
            rl_mean = evaluate_PPO(model_file, env, rl_models[rl_model], num_episodes, max_episode_length)
        stats_file.write(f"{rl_model} mean: {rl_mean:.3f}\n")

    stats_file.write("*************************************\n")

=======
def evaluate_models(env: gym.Env, dt_model_names, dt_models, rl_model_names, rl_models, num_episodes: int = 10,
                    max_episode_length: int = 1000):

    print("*************************************")
    print("max episode length: ", max_episode_length, "episodes: ", num_episodes)
    print("EVALUATE DT:")
    for dt_model in dt_model_names:
        print(dt_model, ":")
        dt_mean = evaluate_DT(env, dt_models[dt_model], num_episodes, max_episode_length)
        print(f"{dt_model} mean: {dt_mean:.3f}")
    print("EVALUATE RL:")
    for rl_model in rl_model_names:
        print(rl_model, ":")
        rl_mean = evaluate_PPO(env, rl_models[rl_model], num_episodes, max_episode_length)
        print(f"{rl_model} mean: {rl_mean:.3f}")
    print("*************************************")


def main():
>>>>>>> 32c5a98f

def main():
    date = "09.06.2025"
    env = utils.create_environment(env_name='ANM6Easy-v0', entry_point='gym_anm.envs.anm6_env.anm6_easy:ANM6Easy')
    os.makedirs(f"code/evaluate/stats", exist_ok=True)
    os.makedirs(f"code/evaluate/stats/{date}", exist_ok=True)
    print("make folders")
    with open(f"code/evaluate/stats/{date}/evaluate_stats.txt", "a") as evaluate_file:
        evaluate_file.write("Environment created successfully.\n")

        state_dim = 18
        act_dim = 6
        rtg_dim = 1
        boundaries = (env.action_space.low, env.action_space.high)

<<<<<<< HEAD
        dt_model_names = ["random", "PPO", "TD3"]
        dt_models = {}
        for model_name in dt_model_names:
            dt_model = DecisionTransformer(boundaries, state_dim, act_dim, rtg_dim)
            model_src = f"logs/dt_models/{model_name}/run_0/model.pt"
            dt_model.load_state_dict(torch.load(model_src))
            dt_models[model_name] = dt_model

        evaluate_file.write("DT models loaded successfully.\n")

        rl_model_names = ["ppo", "td3"]
        rl_models = {}

        if utils.is_model_available("code/models/ppo/ppo_anm6easy"):
            ppo_model = ppo.load_ppo("code/models/ppo/ppo_anm6easy")
        else:
            ppo_model = ppo.train_ppo(env)
        rl_models["ppo"] = ppo_model
        evaluate_file.write("PPO model loaded successfully.\n")
=======
    dt_model_names = ["random", "PPO", "TD3"]
    dt_models = {}
    for model_name in dt_model_names:
        dt_model = DecisionTransformer(boundaries, state_dim, act_dim, rtg_dim)
        model_src = "logs/dt_models/" + model_name + "/run_0/model.pt"
        dt_model.load_state_dict(torch.load(model_src))
        dt_models[model_name] = dt_model

    print("dt models loaded successfully")

    rl_model_names = ["ppo", "td3"]
    rl_models = {}
    ppo_model = ppo.load_ppo("code/models/ppo/ppo_anm6easy") if utils.is_model_available("code/models/ppo/ppo_anm6easy")\
        else ppo.train_ppo(env)
    rl_models["ppo"] = ppo_model
    print("ppo loaded successfully")
    td3_model = td3.load_td3("code/models/td3/td3_anm6easy") if utils.is_model_available("code/models/td3/td3_anm6easy")\
        else ppo.train_ppo(env)
    rl_models["td3"] = td3_model
    print("td3 loaded successfully")
    evaluate_models(env, dt_model_names, dt_models, rl_model_names, rl_models, num_episodes=10, max_episode_length=100)
    print("evaluate successfully")


if __name__ == "__main__":
    main()
>>>>>>> 32c5a98f

        if utils.is_model_available("code/models/td3/td3_anm6easy"):
            td3_model = td3.load_td3("code/models/td3/td3_anm6easy")
        else:
            td3_model = td3.train_td3(env)
        rl_models["td3"] = td3_model
        evaluate_file.write("TD3 model loaded successfully.\n")

        evaluate_models(evaluate_file, date, env, dt_model_names, dt_models, rl_model_names, rl_models,
                        num_episodes=10, max_episode_length=100)

        evaluate_file.write("Evaluation completed successfully.\n")


if __name__ == "__main__":
    main()
<|MERGE_RESOLUTION|>--- conflicted
+++ resolved
@@ -1,136 +1,83 @@
-from evaluate.evaluate_DT import evaluate_DT
-from evaluate.evaluate_PPO import evaluate_PPO
-import models.ppo.train_ppo as ppo
-import models.td3.train_td3 as td3
-from decision_transformer.decision_transformer import DecisionTransformer
-import utils
-import torch
-import gymnasium as gym
-import os
-
-
-<<<<<<< HEAD
-def evaluate_models(stats_file, date, env: gym.Env, dt_model_names, dt_models, rl_model_names, rl_models, num_episodes: int = 10,
-                    max_episode_length: int = 1000):
-    os.makedirs(f"code/evaluate/stats/{date}/DT", exist_ok=True)
-    os.makedirs(f"code/evaluate/stats/{date}/RL", exist_ok=True)
-
-    stats_file.write("*************************************\n")
-    stats_file.write(f"max episode length: {max_episode_length}, episodes: {num_episodes}\n")
-
-    stats_file.write("EVALUATE DT:\n")
-    for dt_model in dt_model_names:
-        print(dt_model)
-        with open(f"code/evaluate/stats/{date}/DT/{dt_model}.txt", "a") as model_file:
-            dt_mean = evaluate_DT(model_file, env, dt_models[dt_model], num_episodes, max_episode_length)
-        stats_file.write(f"{dt_model} mean: {dt_mean:.3f}\n")
-
-    stats_file.write("EVALUATE RL:\n")
-    for rl_model in rl_model_names:
-        print(rl_model)
-        with open(f"code/evaluate/stats/{date}/RL/{rl_model}.txt", "a") as model_file:
-            rl_mean = evaluate_PPO(model_file, env, rl_models[rl_model], num_episodes, max_episode_length)
-        stats_file.write(f"{rl_model} mean: {rl_mean:.3f}\n")
-
-    stats_file.write("*************************************\n")
-
-=======
-def evaluate_models(env: gym.Env, dt_model_names, dt_models, rl_model_names, rl_models, num_episodes: int = 10,
-                    max_episode_length: int = 1000):
-
-    print("*************************************")
-    print("max episode length: ", max_episode_length, "episodes: ", num_episodes)
-    print("EVALUATE DT:")
-    for dt_model in dt_model_names:
-        print(dt_model, ":")
-        dt_mean = evaluate_DT(env, dt_models[dt_model], num_episodes, max_episode_length)
-        print(f"{dt_model} mean: {dt_mean:.3f}")
-    print("EVALUATE RL:")
-    for rl_model in rl_model_names:
-        print(rl_model, ":")
-        rl_mean = evaluate_PPO(env, rl_models[rl_model], num_episodes, max_episode_length)
-        print(f"{rl_model} mean: {rl_mean:.3f}")
-    print("*************************************")
-
-
-def main():
->>>>>>> 32c5a98f
-
-def main():
-    date = "09.06.2025"
-    env = utils.create_environment(env_name='ANM6Easy-v0', entry_point='gym_anm.envs.anm6_env.anm6_easy:ANM6Easy')
-    os.makedirs(f"code/evaluate/stats", exist_ok=True)
-    os.makedirs(f"code/evaluate/stats/{date}", exist_ok=True)
-    print("make folders")
-    with open(f"code/evaluate/stats/{date}/evaluate_stats.txt", "a") as evaluate_file:
-        evaluate_file.write("Environment created successfully.\n")
-
-        state_dim = 18
-        act_dim = 6
-        rtg_dim = 1
-        boundaries = (env.action_space.low, env.action_space.high)
-
-<<<<<<< HEAD
-        dt_model_names = ["random", "PPO", "TD3"]
-        dt_models = {}
-        for model_name in dt_model_names:
-            dt_model = DecisionTransformer(boundaries, state_dim, act_dim, rtg_dim)
-            model_src = f"logs/dt_models/{model_name}/run_0/model.pt"
-            dt_model.load_state_dict(torch.load(model_src))
-            dt_models[model_name] = dt_model
-
-        evaluate_file.write("DT models loaded successfully.\n")
-
-        rl_model_names = ["ppo", "td3"]
-        rl_models = {}
-
-        if utils.is_model_available("code/models/ppo/ppo_anm6easy"):
-            ppo_model = ppo.load_ppo("code/models/ppo/ppo_anm6easy")
-        else:
-            ppo_model = ppo.train_ppo(env)
-        rl_models["ppo"] = ppo_model
-        evaluate_file.write("PPO model loaded successfully.\n")
-=======
-    dt_model_names = ["random", "PPO", "TD3"]
-    dt_models = {}
-    for model_name in dt_model_names:
-        dt_model = DecisionTransformer(boundaries, state_dim, act_dim, rtg_dim)
-        model_src = "logs/dt_models/" + model_name + "/run_0/model.pt"
-        dt_model.load_state_dict(torch.load(model_src))
-        dt_models[model_name] = dt_model
-
-    print("dt models loaded successfully")
-
-    rl_model_names = ["ppo", "td3"]
-    rl_models = {}
-    ppo_model = ppo.load_ppo("code/models/ppo/ppo_anm6easy") if utils.is_model_available("code/models/ppo/ppo_anm6easy")\
-        else ppo.train_ppo(env)
-    rl_models["ppo"] = ppo_model
-    print("ppo loaded successfully")
-    td3_model = td3.load_td3("code/models/td3/td3_anm6easy") if utils.is_model_available("code/models/td3/td3_anm6easy")\
-        else ppo.train_ppo(env)
-    rl_models["td3"] = td3_model
-    print("td3 loaded successfully")
-    evaluate_models(env, dt_model_names, dt_models, rl_model_names, rl_models, num_episodes=10, max_episode_length=100)
-    print("evaluate successfully")
-
-
-if __name__ == "__main__":
-    main()
->>>>>>> 32c5a98f
-
-        if utils.is_model_available("code/models/td3/td3_anm6easy"):
-            td3_model = td3.load_td3("code/models/td3/td3_anm6easy")
-        else:
-            td3_model = td3.train_td3(env)
-        rl_models["td3"] = td3_model
-        evaluate_file.write("TD3 model loaded successfully.\n")
-
-        evaluate_models(evaluate_file, date, env, dt_model_names, dt_models, rl_model_names, rl_models,
-                        num_episodes=10, max_episode_length=100)
-
-        evaluate_file.write("Evaluation completed successfully.\n")
-
-
-if __name__ == "__main__":
-    main()
+from evaluate.evaluate_DT import evaluate_DT
+from evaluate.evaluate_PPO import evaluate_PPO
+import models.ppo.train_ppo as ppo
+import models.td3.train_td3 as td3
+from decision_transformer.decision_transformer import DecisionTransformer
+import utils
+import torch
+import gymnasium as gym
+import os
+
+def evaluate_models(stats_file, date, env: gym.Env, dt_model_names, dt_models, rl_model_names, rl_models, num_episodes: int = 10,
+                    max_episode_length: int = 1000):
+    os.makedirs(f"code/evaluate/stats/{date}/DT", exist_ok=True)
+    os.makedirs(f"code/evaluate/stats/{date}/RL", exist_ok=True)
+
+    stats_file.write("*************************************\n")
+    stats_file.write(f"max episode length: {max_episode_length}, episodes: {num_episodes}\n")
+
+    stats_file.write("EVALUATE DT:\n")
+    for dt_model in dt_model_names:
+        print(dt_model)
+        with open(f"code/evaluate/stats/{date}/DT/{dt_model}.txt", "a") as model_file:
+            dt_mean = evaluate_DT(model_file, env, dt_models[dt_model], num_episodes, max_episode_length)
+        stats_file.write(f"{dt_model} mean: {dt_mean:.3f}\n")
+
+    stats_file.write("EVALUATE RL:\n")
+    for rl_model in rl_model_names:
+        print(rl_model)
+        with open(f"code/evaluate/stats/{date}/RL/{rl_model}.txt", "a") as model_file:
+            rl_mean = evaluate_PPO(model_file, env, rl_models[rl_model], num_episodes, max_episode_length)
+        stats_file.write(f"{rl_model} mean: {rl_mean:.3f}\n")
+
+    stats_file.write("*************************************\n")
+
+
+def main():
+    date = "09.06.2025"
+    env = utils.create_environment(env_name='ANM6Easy-v0', entry_point='gym_anm.envs.anm6_env.anm6_easy:ANM6Easy')
+    os.makedirs(f"code/evaluate/stats", exist_ok=True)
+    os.makedirs(f"code/evaluate/stats/{date}", exist_ok=True)
+    print("make folders")
+    with open(f"code/evaluate/stats/{date}/evaluate_stats.txt", "a") as evaluate_file:
+        evaluate_file.write("Environment created successfully.\n")
+
+        state_dim = 18
+        act_dim = 6
+        rtg_dim = 1
+        boundaries = (env.action_space.low, env.action_space.high)
+
+        dt_model_names = ["random", "PPO", "TD3"]
+        dt_models = {}
+        for model_name in dt_model_names:
+            dt_model = DecisionTransformer(boundaries, state_dim, act_dim, rtg_dim)
+            model_src = f"logs/dt_models/{model_name}/run_0/model.pt"
+            dt_model.load_state_dict(torch.load(model_src))
+            dt_models[model_name] = dt_model
+
+        evaluate_file.write("DT models loaded successfully.\n")
+
+        rl_model_names = ["ppo", "td3"]
+        rl_models = {}
+
+        if utils.is_model_available("code/models/ppo/ppo_anm6easy"):
+            ppo_model = ppo.load_ppo("code/models/ppo/ppo_anm6easy")
+        else:
+            ppo_model = ppo.train_ppo(env)
+        rl_models["ppo"] = ppo_model
+        evaluate_file.write("PPO model loaded successfully.\n")
+        if utils.is_model_available("code/models/td3/td3_anm6easy"):
+            td3_model = td3.load_td3("code/models/td3/td3_anm6easy")
+        else:
+            td3_model = td3.train_td3(env)
+        rl_models["td3"] = td3_model
+        evaluate_file.write("TD3 model loaded successfully.\n")
+
+        evaluate_models(evaluate_file, date, env, dt_model_names, dt_models, rl_model_names, rl_models,
+                        num_episodes=10, max_episode_length=100)
+
+        evaluate_file.write("Evaluation completed successfully.\n")
+
+
+if __name__ == "__main__":
+    main()